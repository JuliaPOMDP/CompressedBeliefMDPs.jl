--- conflicted
+++ resolved
@@ -36,11 +36,7 @@
 NearestNeighbors = "0.4"
 POMDPModels = "0.4.20"
 POMDPTools = "0.1.6, 1"
-<<<<<<< HEAD
-POMDPs = "0.9.6"
-=======
 POMDPs = "0.9.6, 1"
->>>>>>> 523e9135
 ParticleFilters = "0.5.6"
 StaticArrays = "1.9.3"
 julia = "1"

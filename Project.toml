--- conflicted
+++ resolved
@@ -28,14 +28,8 @@
 LocalApproximationValueIteration = "0.4"
 LocalFunctionApproximation = "1"
 MCTS = "0.5"
-<<<<<<< HEAD
-MultivariateStats = "0.10"
-ManifoldLearning = "0.4.0-0.9.0"
-Flux = "0.14"
-=======
 ManifoldLearning = "0.9"
 MultivariateStats = "0.10"
->>>>>>> b38bf2a0
 NearestNeighbors = "0.4"
 POMDPModels = "0.4"
 POMDPTools = "0.1"
